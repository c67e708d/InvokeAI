---
title: Others
---

# :fontawesome-regular-share-from-square: Others

## **Google Colab**

[![Open In Colab](https://colab.research.google.com/assets/colab-badge.svg){ align="right" }](https://colab.research.google.com/github/lstein/stable-diffusion/blob/main/notebooks/Stable_Diffusion_AI_Notebook.ipynb)

Open and follow instructions to use an isolated environment running Dream.

Output Example:

![Colab Notebook](../assets/colab_notebook.png)

---

## **Seamless Tiling**

The seamless tiling mode causes generated images to seamlessly tile with itself. To use it, add the
`--seamless` option when starting the script which will result in all generated images to tile, or
for each `invoke>` prompt as shown here:

```python
invoke> "pond garden with lotus by claude monet" --seamless -s100 -n4
```

By default this will tile on both the X and Y axes. However, you can also specify specific axes to tile on with `--seamless_axes`.
Possible values are `x`, `y`, and `x,y`:
```python
invoke> "pond garden with lotus by claude monet" --seamless --seamless_axes=x -s100 -n4
```

---

## **Shortcuts: Reusing Seeds**

Since it is so common to reuse seeds while refining a prompt, there is now a shortcut as of version
1.11. Provide a `-S` (or `--seed`) switch of `-1` to use the seed of the most recent image
generated. If you produced multiple images with the `-n` switch, then you can go back further
using `-2`, `-3`, etc. up to the first image generated by the previous command. Sorry, but you can't go
back further than one command.

Here's an example of using this to do a quick refinement. It also illustrates using the new `-G`
switch to turn on upscaling and face enhancement (see previous section):

```bash
invoke> a cute child playing hopscotch -G0.5
[...]
outputs/img-samples/000039.3498014304.png: "a cute child playing hopscotch" -s50 -W512 -H512 -C7.5 -mk_lms -S3498014304

# I wonder what it will look like if I bump up the steps and set facial enhancement to full strength?
invoke> a cute child playing hopscotch -G1.0 -s100 -S -1
reusing previous seed 3498014304
[...]
outputs/img-samples/000040.3498014304.png: "a cute child playing hopscotch" -G1.0 -s100 -W512 -H512 -C7.5 -mk_lms -S3498014304
```

---

## **Weighted Prompts**

You may weight different sections of the prompt to tell the sampler to attach different levels of
priority to them, by adding `:<percent>` to the end of the section you wish to up- or downweight. For
example consider this prompt:

```bash
tabby cat:0.25 white duck:0.75 hybrid
```

This will tell the sampler to invest 25% of its effort on the tabby cat aspect of the image and 75%
on the white duck aspect (surprisingly, this example actually works). The prompt weights can use any
combination of integers and floating point numbers, and they do not need to add up to 1.

---

<<<<<<< HEAD
## **Thresholding and Perlin Noise Initialization Options**
=======
## Filename Format

The argument `--fnformat` allows to specify the filename of the image. Supported wildcards are all arguments what can be set such as
 `perlin`, `seed`, `threshold`, `height`, `width`, `gfpgan_strength`,  `sampler_name`, `steps`, `model`, `upscale`, `prompt`, `cfg_scale`, `prefix`.

The following prompt
```bash
dream> a red car --steps 25 -C 9.8 --perlin 0.1 --fnformat {prompt}_steps.{steps}_cfg.{cfg_scale}_perlin.{perlin}.png
```

generates a file with the name: `outputs/img-samples/a red car_steps.25_cfg.9.8_perlin.0.1.png`

---

## Thresholding and Perlin Noise Initialization Options
>>>>>>> 0e551a38

Two new options are the thresholding (`--threshold`) and the perlin noise initialization (`--perlin`) options. Thresholding limits the range of the latent values during optimization, which helps combat oversaturation with higher CFG scale values. Perlin noise initialization starts with a percentage (a value ranging from 0 to 1) of perlin noise mixed into the initial noise. Both features allow for more variations and options in the course of generating images.

For better intuition into what these options do in practice:

![here is a graphic demonstrating them both](../assets/truncation_comparison.jpg)

In generating this graphic, perlin noise at initialization was programmatically varied going across on the diagram by values 0.0, 0.1, 0.2, 0.4, 0.5, 0.6, 0.8, 0.9, 1.0; and the threshold was varied going down from
0, 1, 2, 3, 4, 5, 10, 20, 100. The other options are fixed, so the initial prompt is as follows (no thresholding or perlin noise):

```bash
invoke> "a portrait of a beautiful young lady" -S 1950357039 -s 100 -C 20 -A k_euler_a --threshold 0 --perlin 0
```

Here's an example of another prompt used when setting the threshold to 5 and perlin noise to 0.2:

```bash
invoke> "a portrait of a beautiful young lady" -S 1950357039 -s 100 -C 20 -A k_euler_a --threshold 5 --perlin 0.2
```

!!! note

    currently the thresholding feature is only implemented for the k-diffusion style samplers, and empirically appears to work best with `k_euler_a` and `k_dpm_2_a`. Using 0 disables thresholding. Using 0 for perlin noise disables using perlin noise for initialization. Finally, using 1 for perlin noise uses only perlin noise for initialization.

---

## **Simplified API**

For programmers who wish to incorporate stable-diffusion into other products, this repository
includes a simplified API for text to image generation, which lets you create images from a prompt
in just three lines of code:

```bash
from ldm.generate import Generate
g       = Generate()
outputs = g.txt2img("a unicorn in manhattan")
```

Outputs is a list of lists in the format [filename1,seed1],[filename2,seed2]...].

Please see ldm/generate.py for more information. A set of example scripts is coming RSN.

---

## **Preload Models**

In situations where you have limited internet connectivity or are blocked behind a firewall, you can
use the preload script to preload the required files for Stable Diffusion to run.

The preload script `scripts/preload_models.py` needs to be run once at least while connected to the
internet. In the following runs, it will load up the cached versions of the required files from the
`.cache` directory of the system.

```bash
(invokeai) ~/stable-diffusion$ python3 ./scripts/preload_models.py
preloading bert tokenizer...
Downloading: 100%|██████████████████████████████████| 28.0/28.0 [00:00<00:00, 49.3kB/s]
Downloading: 100%|██████████████████████████████████| 226k/226k [00:00<00:00, 2.79MB/s]
Downloading: 100%|██████████████████████████████████| 455k/455k [00:00<00:00, 4.36MB/s]
Downloading: 100%|██████████████████████████████████| 570/570 [00:00<00:00, 477kB/s]
...success
preloading kornia requirements...
Downloading: "https://github.com/DagnyT/hardnet/raw/master/pretrained/train_liberty_with_aug/checkpoint_liberty_with_aug.pth" to /u/lstein/.cache/torch/hub/checkpoints/checkpoint_liberty_with_aug.pth
100%|███████████████████████████████████████████████| 5.10M/5.10M [00:00<00:00, 101MB/s]
...success
```<|MERGE_RESOLUTION|>--- conflicted
+++ resolved
@@ -75,13 +75,13 @@
 
 ---
 
-<<<<<<< HEAD
-## **Thresholding and Perlin Noise Initialization Options**
-=======
-## Filename Format
+## **Filename Format**
 
-The argument `--fnformat` allows to specify the filename of the image. Supported wildcards are all arguments what can be set such as
- `perlin`, `seed`, `threshold`, `height`, `width`, `gfpgan_strength`,  `sampler_name`, `steps`, `model`, `upscale`, `prompt`, `cfg_scale`, `prefix`.
+The argument `--fnformat` allows to specify the filename of the
+ image. Supported wildcards are all arguments what can be set such as
+ `perlin`, `seed`, `threshold`, `height`, `width`, `gfpgan_strength`,
+ `sampler_name`, `steps`, `model`, `upscale`, `prompt`, `cfg_scale`,
+ `prefix`.
 
 The following prompt
 ```bash
@@ -92,8 +92,7 @@
 
 ---
 
-## Thresholding and Perlin Noise Initialization Options
->>>>>>> 0e551a38
+## **Thresholding and Perlin Noise Initialization Options**
 
 Two new options are the thresholding (`--threshold`) and the perlin noise initialization (`--perlin`) options. Thresholding limits the range of the latent values during optimization, which helps combat oversaturation with higher CFG scale values. Perlin noise initialization starts with a percentage (a value ranging from 0 to 1) of perlin noise mixed into the initial noise. Both features allow for more variations and options in the course of generating images.
 
