--- conflicted
+++ resolved
@@ -148,22 +148,9 @@
   --plms
 ```
 
-<<<<<<< HEAD
 Note, `export PIP_EXISTS_ACTION=w` is a precaution to fix `conda env
 create -f environment-mac.yml` never finishing in some situations. So
 it isn't required but wont hurt.
-=======
-## Notes
-
-1. half-precision requires autocast which is unfortunately incompatible with the
-   implementation of pytorch on the M1 architecture. On Macs, --full-precision will
-   default to True.
-
-2. `export PIP_EXISTS_ACTION=w` in the commands above, is a precaution to fix `conda env
-create -f environment-mac.yml` never finishing in some situations. So
-it isn't required but wont hurt.
-
->>>>>>> 97ec1b15
 ---
 
 ## Common problems
@@ -203,7 +190,7 @@
   -n ldm
 ```
 
-<<<<<<< HEAD
+
 If it takes forever to run `conda env create -f environment-mac.yml`, try this:
 
 ```bash
@@ -212,16 +199,6 @@
   --yes \
   --all
 ```
-=======
-If it takes forever to run `conda env create -f environment-mac.yml` you could try to run:
-
-    ```bash
-    git clean -f
-    conda clean \
-      --yes \
-      --all
-    ```
->>>>>>> 97ec1b15
 
 Or you could try to completley reset Anaconda:
 
@@ -402,11 +379,7 @@
     ```
 
 This fork already includes a fix for this in
-<<<<<<< HEAD
 [environment-mac.yml](https://github.com/invoke-ai/InvokeAI/blob/main/environment-mac.yml).
-=======
-[environment-mac.yaml](https://github.com/invoke-ai/InvokeAI/blob/main/environment-mac.yml).
->>>>>>> 97ec1b15
 
 ### "Could not build wheels for tokenizers"
 
