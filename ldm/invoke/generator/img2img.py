--- conflicted
+++ resolved
@@ -4,19 +4,13 @@
 
 import torch
 import numpy as  np
-<<<<<<< HEAD
-from ldm.invoke.devices             import choose_autocast
-from ldm.invoke.generator.base      import Generator
-from ldm.models.diffusion.ddim     import DDIMSampler
-from ldm.models.diffusion.shared_invokeai_diffusion import InvokeAIDiffuserComponent
-=======
 import PIL
 from torch import Tensor
 from PIL import Image
 from ldm.invoke.devices import choose_autocast
 from ldm.invoke.generator.base import Generator
 from ldm.models.diffusion.ddim import DDIMSampler
->>>>>>> 3081b6b7
+from ldm.models.diffusion.shared_invokeai_diffusion import InvokeAIDiffuserComponent
 
 class Img2Img(Generator):
     def __init__(self, model, precision):
