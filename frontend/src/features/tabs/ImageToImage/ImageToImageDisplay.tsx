--- conflicted
+++ resolved
@@ -26,56 +26,11 @@
   );
 
   return (
-<<<<<<< HEAD
-    <div
-      className="image-to-image-display"
-      style={
-        imageToDisplay
-          ? { gridAutoRows: 'max-content auto' }
-          : { gridAutoRows: 'auto' }
-      }
-    >
-      {initialImagePath ? (
-        <>
-          {imageToDisplay ? (
-            <>
-              <CurrentImageButtons image={imageToDisplay} />
-              <div className="image-to-image-dual-preview-container">
-                <div className="image-to-image-dual-preview">
-                  <InitImagePreview />
-                  <div className="image-to-image-current-image-display">
-                    <CurrentImagePreview imageToDisplay={imageToDisplay} />
-                    {shouldShowImageDetails && (
-                      <ImageMetadataViewer
-                        image={imageToDisplay}
-                        styleClass="img2img-metadata"
-                      />
-                    )}
-                  </div>
-                </div>
-              </div>
-            </>
-          ) : (
-            <div className="image-to-image-single-preview">
-              <InitImagePreview />
-            </div>
-          )}
-        </>
-      ) : (
-        <div className="upload-image">
-          <InvokeImageUploader
-            label="Upload or Drop Image Here"
-            icon={<FaUpload />}
-            styleClass="image-to-image-upload-btn"
-            dispatcher={uploadInitialImage}
-          />
-=======
     <div className="workarea-split-view">
       <div className="workarea-split-view-left">{imageToImageComponent} </div>
       {currentImage && (
         <div className="workarea-split-view-right">
           <CurrentImageDisplay />
->>>>>>> 329cd8a3
         </div>
       )}
     </div>
