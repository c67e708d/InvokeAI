--- conflicted
+++ resolved
@@ -76,11 +76,7 @@
             gfpgan=gfpgan,
             codeformer=codeformer,
             esrgan=esrgan
-<<<<<<< HEAD
-        )
-=======
             )
->>>>>>> 43c92885
     except (FileNotFoundError, IOError, KeyError) as e:
         print(f'{e}. Aborting.')
         sys.exit(-1)
@@ -418,26 +414,5 @@
 
     dream_server.server_close()
 
-
-<<<<<<< HEAD
-<<<<<<< HEAD
-=======
-=======
->>>>>>> 43c92885
-def write_log_message(results, log_path):
-    """logs the name of the output image, prompt, and prompt args to the terminal and log file"""
-    global output_cntr
-    log_lines = [f'{path}: {prompt}\n' for path, prompt in results]
-    for l in log_lines:
-        output_cntr += 1
-        print(f'[{output_cntr}] {l}', end='')
-
-    with open(log_path, 'a', encoding='utf-8') as file:
-        file.writelines(log_lines)
-
-<<<<<<< HEAD
->>>>>>> GFPGAN and Real ESRGAN Implementation Refactor
-=======
->>>>>>> 43c92885
 if __name__ == '__main__':
     main()