"""
invokeai.backend.generator.txt2img inherits from invokeai.backend.generator
"""
import PIL.Image
import torch

from diffusers.models.controlnet import ControlNetModel
from ..stable_diffusion import (
    ConditioningData,
    PostprocessingSettings,
    StableDiffusionGeneratorPipeline,
)
from .base import Generator



class Txt2Img(Generator):
    def __init__(self, model, precision,
                 control_model: ControlNetModel = None,
                 **kwargs):
        self.control_model = control_model
        super().__init__(model, precision, **kwargs)

    @torch.no_grad()
    def get_make_image(
        self,
        prompt,
        sampler,
        steps,
        cfg_scale,
        ddim_eta,
        conditioning,
        width,
        height,
        step_callback=None,
        threshold=0.0,
        warmup=0.2,
        perlin=0.0,
        h_symmetry_time_pct=None,
        v_symmetry_time_pct=None,
        attention_maps_callback=None,
        **kwargs,
    ):
        """
        Returns a function returning an image derived from the prompt and the initial image
        Return value depends on the seed at the time you call it
        kwargs are 'width' and 'height'
        """
        self.perlin = perlin
        control_image = kwargs.get("control_image", None)
<<<<<<< HEAD
        do_classifier_free_guidance = cfg_scale > 1.0
=======

>>>>>>> 173740de

        # noinspection PyTypeChecker
        pipeline: StableDiffusionGeneratorPipeline = self.model
        pipeline.control_model = self.control_model
        pipeline.scheduler = sampler

        uc, c, extra_conditioning_info = conditioning
        conditioning_data = ConditioningData(
            uc,
            c,
            cfg_scale,
            extra_conditioning_info,
            postprocessing_settings=PostprocessingSettings(
                threshold=threshold,
                warmup=warmup,
                h_symmetry_time_pct=h_symmetry_time_pct,
                v_symmetry_time_pct=v_symmetry_time_pct,
            ),
        ).add_scheduler_args_if_applicable(pipeline.scheduler, eta=ddim_eta)

        if control_image is not None:
<<<<<<< HEAD
            control_image = pipeline.prepare_control_image(image=control_image, do_classifier_free_guidance=do_classifier_free_guidance)
=======
            control_image = pipeline.prepare_control_image(image=control_image)
>>>>>>> 173740de
            kwargs["control_image"] = control_image

        def make_image(x_T: torch.Tensor, _: int) -> PIL.Image.Image:
            pipeline_output = pipeline.image_from_embeddings(
                latents=torch.zeros_like(x_T, dtype=self.torch_dtype()),
                noise=x_T,
                num_inference_steps=steps,
                conditioning_data=conditioning_data,
                callback=step_callback,
                **kwargs,
            )

            if (
                pipeline_output.attention_map_saver is not None
                and attention_maps_callback is not None
            ):
                attention_maps_callback(pipeline_output.attention_map_saver)

            return pipeline.numpy_to_pil(pipeline_output.images)[0]

        return make_image<|MERGE_RESOLUTION|>--- conflicted
+++ resolved
@@ -48,11 +48,8 @@
         """
         self.perlin = perlin
         control_image = kwargs.get("control_image", None)
-<<<<<<< HEAD
+
         do_classifier_free_guidance = cfg_scale > 1.0
-=======
-
->>>>>>> 173740de
 
         # noinspection PyTypeChecker
         pipeline: StableDiffusionGeneratorPipeline = self.model
@@ -74,11 +71,7 @@
         ).add_scheduler_args_if_applicable(pipeline.scheduler, eta=ddim_eta)
 
         if control_image is not None:
-<<<<<<< HEAD
             control_image = pipeline.prepare_control_image(image=control_image, do_classifier_free_guidance=do_classifier_free_guidance)
-=======
-            control_image = pipeline.prepare_control_image(image=control_image)
->>>>>>> 173740de
             kwargs["control_image"] = control_image
 
         def make_image(x_T: torch.Tensor, _: int) -> PIL.Image.Image:
